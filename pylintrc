--- conflicted
+++ resolved
@@ -5,12 +5,9 @@
 disable=bad-continuation,
         line-too-long,
         too-few-public-methods,
-<<<<<<< HEAD
         import-error,
+        raise-missing-from,
         too-many-instance-attributes
-=======
-        import-error
 
 [BASIC]
-good-names=logger,i,j,k,ex,Run,_
->>>>>>> 5288dcde
+good-names=logger,i,j,k,ex,Run,_