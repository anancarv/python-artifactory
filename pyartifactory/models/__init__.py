"""
Import all models here.
"""

from .auth import AuthModel, ApiKeyModel, PasswordModel, AccessTokenModel
from .group import Group, SimpleGroup
from .user import NewUser, UserResponse, BaseUserModel, SimpleUser, User
from .repository import (
    LocalRepository,
    LocalRepositoryResponse,
    VirtualRepository,
    VirtualRepositoryResponse,
    RemoteRepository,
    RemoteRepositoryResponse,
    SimpleRepository,
)

<<<<<<< HEAD
from .Artifact import ArtifactPropertiesResponse, ArtifactStatsResponse
from .Permission import Permission, SimplePermission
from .Aql import Aql

=======
from .artifact import ArtifactPropertiesResponse, ArtifactStatsResponse
from .permission import Permission, SimplePermission

>>>>>>> 281c5a95
<|MERGE_RESOLUTION|>--- conflicted
+++ resolved
@@ -1,27 +1,20 @@
-"""
-Import all models here.
-"""
-
-from .auth import AuthModel, ApiKeyModel, PasswordModel, AccessTokenModel
-from .group import Group, SimpleGroup
-from .user import NewUser, UserResponse, BaseUserModel, SimpleUser, User
-from .repository import (
-    LocalRepository,
-    LocalRepositoryResponse,
-    VirtualRepository,
-    VirtualRepositoryResponse,
-    RemoteRepository,
-    RemoteRepositoryResponse,
-    SimpleRepository,
-)
-
-<<<<<<< HEAD
-from .Artifact import ArtifactPropertiesResponse, ArtifactStatsResponse
-from .Permission import Permission, SimplePermission
-from .Aql import Aql
-
-=======
-from .artifact import ArtifactPropertiesResponse, ArtifactStatsResponse
-from .permission import Permission, SimplePermission
-
->>>>>>> 281c5a95
+"""
+Import all models here.
+"""
+
+from .auth import AuthModel, ApiKeyModel, PasswordModel, AccessTokenModel
+from .group import Group, SimpleGroup
+from .user import NewUser, UserResponse, BaseUserModel, SimpleUser, User
+from .repository import (
+    LocalRepository,
+    LocalRepositoryResponse,
+    VirtualRepository,
+    VirtualRepositoryResponse,
+    RemoteRepository,
+    RemoteRepositoryResponse,
+    SimpleRepository,
+)
+
+from .aql import Aql
+from .artifact import ArtifactPropertiesResponse, ArtifactStatsResponse
+from .permission import Permission, SimplePermission