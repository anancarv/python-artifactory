<<<<<<< HEAD
import json
=======
"""
Definition of all artifactory objects.
"""

>>>>>>> 281c5a95
import logging
from typing import List, Optional, Dict, Tuple, Union

from pathlib import Path
import requests
from requests import Response
from requests_toolbelt.multipart import encoder

from pyartifactory.exception import (
    UserNotFoundException,
    UserAlreadyExistsException,
    GroupNotFoundException,
    RepositoryAlreadyExistsException,
    GroupAlreadyExistsException,
    RepositoryNotFoundException,
    ArtifactoryException,
    PermissionAlreadyExistsException,
    PermissionNotFoundException,
    InvalidTokenDataException,
    AqlException,
)

from pyartifactory.models import (
    AuthModel,
    ApiKeyModel,
    PasswordModel,
    AccessTokenModel,
    Group,
    LocalRepository,
    VirtualRepository,
    LocalRepositoryResponse,
    VirtualRepositoryResponse,
    RemoteRepository,
    RemoteRepositoryResponse,
    SimpleRepository,
    UserResponse,
    NewUser,
    SimpleUser,
    User,
    Permission,
    SimplePermission,
    ArtifactPropertiesResponse,
    ArtifactStatsResponse,
    Aql,
)


class Artifactory:
    """Models artifactory."""

    def __init__(
        self,
        url: str,
        auth: Tuple[str, str] = None,
        verify: bool = True,
        cert: str = None,
    ):
        self.artifactory = AuthModel(url=url, auth=auth, verify=verify, cert=cert)
        self.users = ArtifactoryUser(self.artifactory)
        self.groups = ArtifactoryGroup(self.artifactory)
        self.security = ArtifactorySecurity(self.artifactory)
        self.repositories = ArtifactoryRepository(self.artifactory)
        self.artifacts = ArtifactoryArtifact(self.artifactory)
        self.aql = ArtifactoryAql(self.artifactory)
        self.permissions = ArtifactoryPermission(self.artifactory)


class ArtifactoryObject:
    """Models the artifactory object."""

    def __init__(self, artifactory: AuthModel) -> None:
        self._artifactory = artifactory
        self._auth = (
            self._artifactory.auth[0],
            self._artifactory.auth[1].get_secret_value(),
        )
        self._verify = self._artifactory.verify
        self._cert = self._artifactory.cert
        self.session = requests.Session()

    def _get(self, route: str, **kwargs) -> Response:
        """
        :param route: API Route
        :param kwargs: Additional parameters to add the request
        :returns  An HTTP response
        """
        return self._generic_http_method_request("get", route, **kwargs)

    def _post(self, route: str, **kwargs) -> Response:
        """
        :param route: API Route
        :param kwargs: Additional parameters to add the request
        :returns  An HTTP response
        """
        return self._generic_http_method_request("post", route, **kwargs)

    def _put(self, route: str, **kwargs) -> Response:
        """
        :param route: API Route
        :param kwargs: Additional parameters to add the request
        :returns  An HTTP response
        """
        return self._generic_http_method_request("put", route, **kwargs)

    def _delete(self, route: str, **kwargs) -> Response:
        """
        :param route: API Route
        :param kwargs: Additional parameters to add the request
        :returns  An HTTP response
        """
        return self._generic_http_method_request("delete", route, **kwargs)

    def _generic_http_method_request(
        self, method: str, route: str, raise_for_status: bool = True, **kwargs
    ) -> Response:
        """
        :param method: HTTP method to use
        :param route: API Route
        :param kwargs: Additional parameters to add the request
        :return: An HTTP response
        """

        http_method = getattr(self.session, method)
        response: Response = http_method(
            f"{self._artifactory.url}/{route}",
            auth=self._auth,
            **kwargs,
            verify=self._verify,
            cert=self._cert,
        )
        if raise_for_status:
            response.raise_for_status()
        return response


class ArtifactoryUser(ArtifactoryObject):
    """Models an artifactory user."""

    _uri = "security/users"

    def create(self, user: NewUser) -> UserResponse:
        """
        Create user
        :param user: NewUser object
        :return: User
        """
        username = user.name
        try:
            self.get(username)
            logging.error("User %s already exists", username)
            raise UserAlreadyExistsException(f"User {username} already exists")
        except UserNotFoundException:
            data = user.dict()
            data["password"] = user.password.get_secret_value()
            self._put(f"api/{self._uri}/{username}", json=data)
            logging.debug("User %s successfully created", username)
            return self.get(user.name)

    def get(self, name: str) -> UserResponse:
        """
        Read user from artifactory. Fill object if exist
        :param name: Name of the user to retrieve
        :return: UserModel
        """
        try:
            response = self._get(f"api/{self._uri}/{name}")
            return UserResponse(**response.json())
        except requests.exceptions.HTTPError as error:
            if error.response.status_code == 404 or error.response.status_code == 400:
                logging.error("User %s does not exist", name)
                raise UserNotFoundException(f"{name} does not exist")
            raise ArtifactoryException from error

    def list(self) -> List[SimpleUser]:
        """
        Lists all the users
        :return: UserList
        """
        response = self._get(f"api/{self._uri}")
        logging.debug("List all users successful")
        return [SimpleUser(**user) for user in response.json()]

    def update(self, user: User) -> UserResponse:
        """
        Updates an artifactory user
        :param user: NewUser object
        :return: UserModel
        """
        username = user.name
        self.get(username)
        self._post(f"api/{self._uri}/{username}", json=user.dict())
        logging.debug("User %s successfully updated", username)
        return self.get(username)

    def delete(self, name: str) -> None:
        """
        Remove user
        :param name: Name of the user to delete
        :return: None
        """
        self.get(name)
        self._delete(f"api/{self._uri}/{name}")
        logging.debug("User %s successfully deleted", name)

    def unlock(self, name: str) -> None:
        """
        Unlock user
        Even if the user doesn't exist, it succeed too
        :param name: Name of the user to unlock
        :return none
        """
        self._post(f"api/security/unlockUsers/{name}")
        logging.debug(f"User {name} successfully unlocked")


class ArtifactorySecurity(ArtifactoryObject):
    """Models artifactory security."""

    _uri = "security"

    def get_encrypted_password(self) -> PasswordModel:
        """
        Get the encrypted password of the authenticated requestor.
        :return: str
        """
        response = self._get(f"api/{self._uri}/encryptedPassword")
        logging.debug("Encrypted password successfully delivered")
        return PasswordModel(**response.json())

    def create_access_token(
        self,
        user_name: str,
        expires_in: int = 3600,
        refreshable: bool = False,
        groups: Optional[List[str]] = None,
    ) -> AccessTokenModel:
        """
        Creates an access token.

        :param user_name: Name of the user to whom an access key should be granted. transient token
                          is created if user doesn't exist in artifactory.
        :param expires_in: Expiry time for the token in seconds. For eternal tokens specify 0.
        :param refreshable: If set to true token can be refreshed using the refresh token returned.
        :param groups: A list of groups the token has membership of.
                       If an existing user in artifactory is used with existing memberships
                       groups are automatically implied without specification.
        :return: AccessToken
        """
        payload = {
            "username": user_name,
            "expires_in": expires_in,
            "refreshable": refreshable,
        }
        if groups:
            if not isinstance(groups, list):
                raise ValueError(groups)
            scope = f'member-of-groups:"{", ".join(groups)}"'
            payload.update({"scope": scope})
        response = self._post(
            f"api/{self._uri}/token", data=payload, raise_for_status=False
        )
        if response.ok:
            return AccessTokenModel(**response.json())
        raise InvalidTokenDataException(
            response.json().get("error_description", "Unknown error")
        )

    def revoke_access_token(self, token: str = None, token_id: str = None) -> bool:
        """
        Revokes an access token.

        :param token: The token to revoke
        :param token_id: The id of a token to revoke
        :return: bool True or False indicating success or failure of token revocation attempt.
        """
        if not any([token, token_id]):
            logging.error("Neither a token or a token id was specified")
            raise InvalidTokenDataException
        payload: Dict[str, Optional[str]] = {"token": token} if token else {
            "token_id": token_id
        }
        response = self._post(
            f"api/{self._uri}/token/revoke", data=payload, raise_for_status=False
        )
        if response.ok:
            logging.info("Token revoked successfully, or token did not exist")
            return True
        logging.error("Token revocation unsuccessful, response was %s", response.text)
        return False

    def create_api_key(self) -> ApiKeyModel:
        """
        Create an API key for the current user.
        :return: Error if API key already exists - use regenerate API key instead.
        """
        response = self._post(f"api/{self._uri}/apiKey")
        logging.debug("API Key successfully created")
        return ApiKeyModel(**response.json())

    def regenerate_api_key(self) -> ApiKeyModel:
        """
        Regenerate an API key for the current user
        :return: API key
        """
        response = self._put(f"api/{self._uri}/apiKey")
        logging.debug("API Key successfully regenerated")
        return ApiKeyModel(**response.json())

    def get_api_key(self) -> ApiKeyModel:
        """
        Get the current user's own API key
        :return: API key
        """
        response = self._get(f"api/{self._uri}/apiKey")
        logging.debug("API Key successfully delivered")
        return ApiKeyModel(**response.json())

    def revoke_api_key(self) -> None:
        """
        Revokes the current user's API key
        :return: None
        """
        self._delete(f"api/{self._uri}/apiKey")
        logging.debug("API Key successfully revoked")

    def revoke_user_api_key(self, name: str) -> None:
        """
        Revokes the API key of another user
        :param name: name of the user to whom api key has to be revoked
        :return: None
        """
        self._delete(f"api/{self._uri}/apiKey/{name}")
        logging.debug("User API Key successfully revoked")


class ArtifactoryGroup(ArtifactoryObject):
    """Models artifactory groups."""

    _uri = "security/groups"

    def create(self, group: Group) -> Group:
        """
        Creates a new group in Artifactory or replaces an existing group
        :param group: Group to create
        :return: Created group
        """
        group_name = group.name
        try:
            self.get(group_name)
            logging.error("Group %s already exists", group_name)
            raise GroupAlreadyExistsException(f"Group {group_name} already exists")
        except GroupNotFoundException:
            self._put(f"api/{self._uri}/{group_name}", json=group.dict())
            logging.debug("Group %s successfully created", group_name)
            return self.get(group.name)

    def get(self, name: str) -> Group:
        """
        Get the details of an Artifactory Group
        :param name: Name of the group to retrieve
        :return: Found artifactory group
        """
        try:
            response = self._get(f"api/{self._uri}/{name}")
            return Group(**response.json())
        except requests.exceptions.HTTPError as error:
            if error.response.status_code == 404 or error.response.status_code == 400:
                logging.error("Group %s does not exist", name)
                raise GroupNotFoundException(f"Group {name} does not exist")
            raise ArtifactoryException from error

    def list(self) -> List[Group]:
        """
        Lists all the groups
        :return: GroupList
        """
        response = self._get(f"api/{self._uri}")
        logging.debug("List all groups successful")
        return [Group(**group) for group in response.json()]

    def update(self, group: Group) -> Group:
        """
        Updates an exiting group in Artifactory with the provided group details.
        :param group: Group to be updated
        :return: Updated group
        """
        group_name = group.name
        self.get(group_name)
        self._post(f"api/{self._uri}/{group_name}", json=group.dict())
        logging.debug("Group %s successfully updated", group_name)
        return self.get(group_name)

    def delete(self, name: str) -> None:
        """
        Removes a group
        :param name: Name of the group to delete
        :return: None
        """
        self.get(name)
        self._delete(f"api/{self._uri}/{name}")
        logging.debug("Group %s successfully deleted", name)


class ArtifactoryRepository(ArtifactoryObject):
    """Models an artifactory repository."""

    _uri = "repositories"

    # Local repositories operations
    def create_local_repo(self, repo: LocalRepository) -> LocalRepositoryResponse:
        """
        Creates a new local repository
        :param repo: LocalRepository object
        :return: LocalRepositoryResponse object
        """
        repo_name = repo.key
        try:
            self.get_local_repo(repo_name)
            logging.error("Repository %s already exists", repo_name)
            raise RepositoryAlreadyExistsException(
                f"Repository {repo_name} already exists"
            )
        except RepositoryNotFoundException:
            self._put(f"api/{self._uri}/{repo_name}", json=repo.dict())
            logging.debug("Repository %s successfully created", repo_name)
            return self.get_local_repo(repo_name)

    def get_local_repo(self, repo_name: str) -> LocalRepositoryResponse:
        """
        Finds repository in artifactory. Fill object if exist
        :param repo_name: Name of the repository to retrieve
        :return: LocalRepositoryResponse object
        """
        try:
            response = self._get(f"api/{self._uri}/{repo_name}")
            return LocalRepositoryResponse(**response.json())
        except requests.exceptions.HTTPError as error:
            if error.response.status_code == 404 or error.response.status_code == 400:
                logging.error("Repository %s does not exist", repo_name)
                raise RepositoryNotFoundException(
                    f" Repository {repo_name} does not exist"
                )
            raise ArtifactoryException from error

    def update_local_repo(self, repo: LocalRepository) -> LocalRepositoryResponse:
        """
        Updates an artifactory repository
        :param repo: LocalRepository object
        :return: LocalRepositoryResponse
        """
        repo_name = repo.key
        self.get_local_repo(repo_name)
        self._post(f"api/{self._uri}/{repo_name}", json=repo.dict())
        logging.debug("Repository %s successfully updated", repo_name)
        return self.get_local_repo(repo_name)

    # Virtual repositories operations
    def create_virtual_repo(self, repo: VirtualRepository) -> VirtualRepositoryResponse:
        """
        Creates a new local repository
        :param repo: VirtualRepository object
        :return: VirtualRepositoryResponse object
        """
        repo_name = repo.key
        try:
            self.get_virtual_repo(repo_name)
            logging.error("Repository %s already exists", repo_name)
            raise RepositoryAlreadyExistsException(
                f"Repository {repo_name} already exists"
            )
        except RepositoryNotFoundException:
            self._put(f"api/{self._uri}/{repo_name}", json=repo.dict())
            logging.debug("Repository %s successfully created", repo_name)
            return self.get_virtual_repo(repo_name)

    def get_virtual_repo(self, repo_name: str) -> VirtualRepositoryResponse:
        """
        Finds repository in artifactory. Fill object if exist
        :param repo_name: Name of the repository to retrieve
        :return: VirtualRepositoryResponse object
        """
        try:
            response = self._get(f"api/{self._uri}/{repo_name}")
            return VirtualRepositoryResponse(**response.json())
        except requests.exceptions.HTTPError as error:
            if error.response.status_code == 404 or error.response.status_code == 400:
                logging.error("Repository %s does not exist", repo_name)
                raise RepositoryNotFoundException(
                    f" Repository {repo_name} does not exist"
                )
            raise ArtifactoryException from error

    def update_virtual_repo(self, repo: VirtualRepository) -> VirtualRepositoryResponse:
        """
        Updates a virtual artifactory repository
        :param repo: VirtualRepository object
        :return: VirtualRepositoryResponse
        """
        repo_name = repo.key
        self.get_virtual_repo(repo_name)
        self._post(f"api/{self._uri}/{repo_name}", json=repo.dict())
        logging.debug("Repository %s successfully updated", repo_name)
        return self.get_virtual_repo(repo_name)

    # Remote repositories operations
    def create_remote_repo(self, repo: RemoteRepository) -> RemoteRepositoryResponse:
        """
        Creates a new local repository
        :param repo: RemoteRepository object
        :return: RemoteRepositoryResponse object
        """
        repo_name = repo.key
        try:
            self.get_remote_repo(repo_name)
            logging.error("Repository %s already exists", repo_name)
            raise RepositoryAlreadyExistsException(
                f"Repository {repo_name} already exists"
            )
        except RepositoryNotFoundException:
            self._put(f"api/{self._uri}/{repo_name}", json=repo.dict())
            logging.debug("Repository %s successfully created", repo_name)
            return self.get_remote_repo(repo_name)

    def get_remote_repo(self, repo_name: str) -> RemoteRepositoryResponse:
        """
        Finds a remote repository in artifactory. Fill object if exist
        :param repo_name: Name of the repository to retrieve
        :return: RemoteRepositoryResponse object
        """
        try:
            response = self._get(f"api/{self._uri}/{repo_name}")
            return RemoteRepositoryResponse(**response.json())
        except requests.exceptions.HTTPError as errror:
            if errror.response.status_code == 404 or errror.response.status_code == 400:
                logging.error("Repository %s does not exist", repo_name)
                raise RepositoryNotFoundException(
                    f" Repository {repo_name} does not exist"
                )
            raise ArtifactoryException from errror

    def update_remote_repo(self, repo: RemoteRepository) -> RemoteRepositoryResponse:
        """
        Updates a remote artifactory repository
        :param repo: VirtualRepository object
        :return: VirtualRepositoryResponse
        """
        repo_name = repo.key
        self.get_remote_repo(repo_name)
        self._post(f"api/{self._uri}/{repo_name}", json=repo.dict())
        logging.debug("Repository %s successfully updated", repo_name)
        return self.get_remote_repo(repo_name)

    def list(self) -> List[SimpleRepository]:
        """
        Lists all the repositories
        :return: A list of repositories
        """
        response = self._get(f"api/{self._uri}")
        logging.debug("List all repositories successful")
        return [SimpleRepository(**repository) for repository in response.json()]

    def delete(self, repo_name: str) -> None:
        """
        Removes a local repository
        :param repo_name: Name of the repository to delete
        :return: None
        """

        self._delete(f"api/{self._uri}/{repo_name}")
        logging.debug("Repository %s successfully deleted", repo_name)


class ArtifactoryPermission(ArtifactoryObject):
    """Models an artifactory permission."""

    _uri = "security/permissions"

    def create(self, permission: Permission) -> Permission:
        """
        Creates a permission
        :param permission: Permission object
        :return: Permission
        """
        permission_name = permission.name
        try:
            self.get(permission_name)
            logging.debug("Permission %s already exists", permission_name)
            raise PermissionAlreadyExistsException(
                f"Permission {permission_name} already exists"
            )
        except PermissionNotFoundException:
            self._put(f"api/{self._uri}/{permission_name}", json=permission.dict())
            logging.debug("Permission %s successfully created", permission_name)
            return self.get(permission_name)

    def get(self, permission_name: str) -> Permission:
        """
        Read permission from artifactory. Fill object if exist
        :param permission_name: Name of the permission to retrieve
        :return: Permission
        """
        try:
            response = self._get(f"api/{self._uri}/{permission_name}")
            return Permission(**response.json())
        except requests.exceptions.HTTPError as error:
            if error.response.status_code == 404 or error.response.status_code == 400:
                logging.error("Permission %s does not exist", permission_name)
                raise PermissionNotFoundException(
                    f"Permission {permission_name} does not exist"
                )
            raise ArtifactoryException from error

    def list(self) -> List[SimplePermission]:
        """
        Lists all the permissions
        :return: A list of permissions
        """
        response = self._get(f"api/{self._uri}")
        logging.debug("List all permissions successful")
        return [SimplePermission(**permission) for permission in response.json()]

    def update(self, permission: Permission) -> Permission:
        """
        Updates an artifactory permission
        :param permission: Permission object
        :return: Permission
        """
        permission_name = permission.name
        self._put(f"api/{self._uri}/{permission_name}", json=permission.dict())
        logging.debug("Permission %s successfully updated", permission_name)
        return self.get(permission_name)

    def delete(self, permission_name: str) -> None:
        """
        Removes an artifactory permission
        :param permission_name: Name of the permission to delete
        :return: None
        """
        self.get(permission_name)
        self._delete(f"api/{self._uri}/{permission_name}")
        logging.debug("Permission %s successfully deleted", permission_name)


class ArtifactoryArtifact(ArtifactoryObject):
    """Models an artifactory artifact."""

    def deploy(
        self, local_file_location: str, artifact_path: str
    ) -> ArtifactPropertiesResponse:
        """
        :param artifact_path: Path to file in Artifactory
        :param local_file_location: Location of the file to deploy
        """
        artifact_path = artifact_path.lstrip("/")
        local_filename = artifact_path.split("/")[-1]
        with open(local_file_location, "rb") as file:
            form = encoder.MultipartEncoder(
                {
                    "documents": (local_filename, file, "application/octet-stream"),
                    "composite": "NONE",
                }
            )
            headers = {"Prefer": "respond-async", "Content-Type": form.content_type}
            self._put(f"{artifact_path}", headers=headers, data=form)
            logging.info("Artifact %s successfully deployed", local_filename)
            return self.properties(artifact_path)

    def download(self, artifact_path: str, local_directory_path: str = None) -> str:
        """
        :param artifact_path: Path to file in Artifactory
        :param local_directory_path: Local path to where the artifact will be imported
        :return: File name
        """
        artifact_path = artifact_path.lstrip("/")
        local_filename = artifact_path.split("/")[-1]

        if local_directory_path:
            Path(local_directory_path).mkdir(parents=True, exist_ok=True)
            local_file_full_path = f"{local_directory_path}/{local_filename}"
        else:
            local_file_full_path = local_filename

        with self._get(f"{artifact_path}", stream=True) as response:
            with open(local_file_full_path, "wb") as file:
                for chunk in response.iter_content(chunk_size=8192):
                    if chunk:  # filter out keep-alive new chunks
                        file.write(chunk)
        logging.info("Artifact %s successfully downloaded", local_filename)
        return local_file_full_path

    def properties(self, artifact_path: str) -> ArtifactPropertiesResponse:
        """
        :param artifact_path: Path to file in Artifactory
        :return: Artifact properties
        """
        artifact_path = artifact_path.lstrip("/")
        response = self._get(f"api/storage/{artifact_path}?properties[=x[,y]]")
        logging.info("Artifact Properties successfully retrieved")
        return ArtifactPropertiesResponse(**response.json())

    def stats(self, artifact_path: str) -> ArtifactStatsResponse:
        """
        :param artifact_path: Path to file in Artifactory
        :return: Artifact Stats
        """
        artifact_path = artifact_path.lstrip("/")
        response = self._get(f"api/storage/{artifact_path}?stats")
        logging.info("Artifact stats successfully retrieved")
        return ArtifactStatsResponse(**response.json())

    def copy(
        self, artifact_current_path: str, artifact_new_path: str, dryrun: bool = False
    ) -> ArtifactPropertiesResponse:
        """
        :param artifact_current_path: Current path to file
        :param artifact_new_path: New path to file
        :param dryrun: Dry run
        :return: ArtifactPropertiesResponse: properties of the copied artifact
        """
        artifact_current_path = artifact_current_path.lstrip("/")
        artifact_new_path = artifact_new_path.lstrip("/")
        if dryrun:
            dry = 1
        else:
            dry = 0

        self._post(f"api/copy/{artifact_current_path}?to={artifact_new_path}&dry={dry}")
        logging.info("Artifact %s successfully copied", artifact_current_path)
        return self.properties(artifact_new_path)

    def move(
        self, artifact_current_path: str, artifact_new_path: str, dryrun: bool = False
    ) -> ArtifactPropertiesResponse:
        """
        :param artifact_current_path: Current path to file
        :param artifact_new_path: New path to file
        :param dryrun: Dry run
        :return: ArtifactPropertiesResponse: properties of the moved artifact
        """
        artifact_current_path = artifact_current_path.lstrip("/")
        artifact_new_path = artifact_new_path.lstrip("/")

        if dryrun:
            dry = 1
        else:
            dry = 0

        self._post(f"api/move/{artifact_current_path}?to={artifact_new_path}&dry={dry}")
        logging.info("Artifact %s successfully moved", artifact_current_path)
        return self.properties(artifact_new_path)

    def delete(self, artifact_path: str) -> None:
        """
        :param artifact_path: Path to file in Artifactory
        :return: bool
        """
        artifact_path = artifact_path.lstrip("/")
        self._delete(f"{artifact_path}")
<<<<<<< HEAD
        logging.info(f"Artifact {artifact_path} successfully deleted")


def create_aql_query(aql_object: Aql):
    aql_query_text = f"{aql_object.domain}.find"

    if aql_object.find:
        aql_query_text += f"({json.dumps(aql_object.find)})"
    else:
        aql_query_text += "()"

    if aql_object.include:
        format_include = (
            json.dumps(aql_object.include).replace("[", "").replace("]", "")
        )
        aql_query_text += f".include({format_include})"

    if aql_object.sort:
        sort_key = list(aql_object.sort.keys())[0]
        sort_value = json.dumps(aql_object.sort[sort_key])
        aql_query_text += f'.sort({{"{sort_key.value}": {sort_value}}})'

    if aql_object.offset:
        aql_query_text += f".offset({aql_object.offset})"

    if aql_object.limit:
        aql_query_text += f".limit({aql_object.limit})"

    return aql_query_text


class ArtifactoryAql(ArtifactoryObject):
    _uri = "search/aql"

    def __init__(self, artifactory: AuthModel) -> None:
        super(ArtifactoryAql, self).__init__(artifactory)

    def query(self, aql_object: Aql) -> List[Dict[str, Union[str, List]]]:
        aql_query = create_aql_query(aql_object)
        try:
            response = self._post(f"api/{self._uri}", data=aql_query)
            return response.json()["results"]
        except requests.exceptions.HTTPError:
            raise AqlException(
                "Bad Aql Query: please check your parameters."
                "Doc: https://www.jfrog.com/confluence/display/RTF/Artifactory+Query+Language"
            )
=======
        logging.info("Artifact %s successfully deleted", artifact_path)
>>>>>>> 281c5a95
<|MERGE_RESOLUTION|>--- conflicted
+++ resolved
@@ -1,11 +1,9 @@
-<<<<<<< HEAD
-import json
-=======
 """
 Definition of all artifactory objects.
 """
 
->>>>>>> 281c5a95
+import json
+
 import logging
 from typing import List, Optional, Dict, Tuple, Union
 
@@ -218,7 +216,7 @@
         :return none
         """
         self._post(f"api/security/unlockUsers/{name}")
-        logging.debug(f"User {name} successfully unlocked")
+        logging.debug("User %s successfully unlocked", name)
 
 
 class ArtifactorySecurity(ArtifactoryObject):
@@ -764,11 +762,14 @@
         """
         artifact_path = artifact_path.lstrip("/")
         self._delete(f"{artifact_path}")
-<<<<<<< HEAD
-        logging.info(f"Artifact {artifact_path} successfully deleted")
-
-
-def create_aql_query(aql_object: Aql):
+        logging.info("Artifact %s successfully deleted", artifact_path)
+
+
+def create_aql_query(aql_object: Aql) -> str:
+    """
+    :param aql_object: Aql object
+    :return: Well formatted aql query
+    """
     aql_query_text = f"{aql_object.domain}.find"
 
     if aql_object.find:
@@ -797,21 +798,24 @@
 
 
 class ArtifactoryAql(ArtifactoryObject):
+    """Models an artifactory Aql object."""
+
     _uri = "search/aql"
 
-    def __init__(self, artifactory: AuthModel) -> None:
-        super(ArtifactoryAql, self).__init__(artifactory)
-
     def query(self, aql_object: Aql) -> List[Dict[str, Union[str, List]]]:
+        """
+        :param aql_object: Aql object
+        :return: The result of the aql query
+        """
         aql_query = create_aql_query(aql_object)
         try:
             response = self._post(f"api/{self._uri}", data=aql_query)
-            return response.json()["results"]
+            response_content: List[Dict[str, Union[str, List]]] = response.json()[
+                "results"
+            ]
+            return response_content
         except requests.exceptions.HTTPError:
             raise AqlException(
                 "Bad Aql Query: please check your parameters."
                 "Doc: https://www.jfrog.com/confluence/display/RTF/Artifactory+Query+Language"
-            )
-=======
-        logging.info("Artifact %s successfully deleted", artifact_path)
->>>>>>> 281c5a95
+            )